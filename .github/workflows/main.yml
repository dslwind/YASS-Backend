--- conflicted
+++ resolved
@@ -67,11 +67,6 @@
         env:
           GITHUB_TOKEN: ${{ secrets.GITHUB_TOKEN }}
         with:
-<<<<<<< HEAD
-          # ${{ github.ref_name }} 会自动获取触发工作流的标签名 (例如 'v0.0.2')
-=======
-          # ${{ github.ref_name }}
->>>>>>> d101b1d7
           tag_name: ${{ github.ref_name }}
           release_name: Release ${{ github.ref_name }}
           body: |
